/*
  Author:   Pieter Van den Abeele
  E-mail:   pvdabeel@mac.com
  Copyright (c) 2005-2020, Pieter Van den Abeele

  Distributed under the terms of the LICENSE file in the root directory of this
  project.
*/


/** <module> PREFERENCE
The preferences module contains build specific preferences
*/

:- module(preference, []).

:- dynamic preference:known_broken/1.
:- dynamic preference:positive_use/1.
:- dynamic preference:negative_usa/1.
:- dynamic preference:use_expand_hidden/1.
:- dynamic preference:masked/1.

% ***********************
% PREFERENCE declarations
% ***********************


%! preference:env_cflags(?Cflags)
%
% Fact which defines the CFLAGS environment variable

preference:env_cflags('-O3 -march=native -pipe').


%! preference:env_cxxflags(?Cxxflags)
%
% Fact which defines the CXXFLAGS environment variable

preference:env_cxxflags('-O3 -march=native -pipe').


%! preference:env_chost(?Chost)
%
% Fact which defines the CHOST environment variable

preference:env_chost('x86_64-pc-linux-gnu').


%! preference:env_makeopts(?Makeopts)
%
% Fact which defines the MAKEOPTS variable

preference:env_makeopts('-j36').


%! preference:env_features(?Features)
%
% Fact which defines the FEATURES variable

preference:env_features('sign -ccache -buildpkg -sandbox -usersandbox -ebuild-locks parallel-fetch parallel-install').


%! preference:accept_keywords(?Keyword)
%
% Fact which defines the ACCEPT_KEYWORDS variable

preference:accept_keywords(stable(amd64)).


%! preference:use(?Use)
%
% Fact which defines the USE flags to be used

%preference:use(['X','a52','aac','aacplus','aalib','abi_x86_64','account','acl','aio','alsa','alsa_cards_ens1371','amd64','apache2_modules_auth_basic','apache2_modules_authn_core','apache2_modules_authn_file','apache2_modules_authz_core','apache2_modules_authz_host','apache2_modules_dir','apache2_modules_mime','apache2_modules_socache_shmcb','apache2_modules_unixd','apng','avahi','bzip2','cairo','calligra_features_karbon','calligra_features_sheets','calligra_features_words','cli','collectd_plugins_df','collectd_plugins_interface','collectd_plugins_irq','collectd_plugins_load','collectd_plugins_memory','collectd_plugins_rrdtool','collectd_plugins_swap','collectd_plugins_syslog','container','cpu_flags_x86_aes','cpu_flags_x86_avx','cpu_flags_x86_avx2','cpu_flags_x86_avx512bw','cpu_flags_x86_avx512cd','cpu_flags_x86_avx512dq','cpu_flags_x86_avx512f','cpu_flags_x86_avx512vl','cpu_flags_x86_f16c','cpu_flags_x86_fma3','cpu_flags_x86_mmx','cpu_flags_x86_mmxext','cpu_flags_x86_pclmul','cpu_flags_x86_popcnt','cpu_flags_x86_sse','cpu_flags_x86_sse2','cpu_flags_x86_sse3','cpu_flags_x86_sse4_1','cpu_flags_x86_sse4_2','cpu_flags_x86_ssse3','crypt','cvs','cxx','dbus','directfb','dri','dts','elibc_glibc','elogind','fbcondecor','fontconfig','fortran','gdbm','gif','git','glitz','gmp','gpg','gpm','http','iconv','icu','imap','input_devices_evdev','input_devices_keyboard','input_devices_mouse','input_devices_vmmouse','ipv6','jpeg','jpeg2k','json','kernel_linux','libkms','libtirpc','md5sum','mdnsresponder-compat','messages','mmx','mmxext','mp3','ncurses','nova','npm','nptl','object','opengl','openmp','openssl','pam','pcre','pcre16','pkcs11','png','policykit','pop','proxy','python','python_single_target_python3_7','python_targets_python3_7','qemu','readline','ruby_targets_ruby25','seccomp','sidebar','smime','smp','smtp','split-usr','sqlite','sse','sse2','sse3','sse4','sse4_2','ssh','ssl','ssse3','svg','tcpd','threads','tiff','truetype','unicode','userland_GNU','video_cards_vesa','video_cards_vga','video_cards_vmware','x264','x265','x86emu','xa','xattr','xcb','xkb','xlib-xcb','xvid','zeroconf','zlib']).

preference:positive_use('X').
preference:positive_use('a52').
preference:positive_use('aac').
preference:positive_use('aacplus').
preference:positive_use('aalib').
preference:positive_use('abi_x86_64').
preference:positive_use('account').
preference:positive_use('acl').
preference:positive_use('aio').
preference:positive_use('alsa').
preference:positive_use('alsa_cards_ens1371').
preference:positive_use('amd64').
preference:positive_use('apache2_modules_auth_basic').
preference:positive_use('apache2_modules_authn_core').
preference:positive_use('apache2_modules_authn_file').
preference:positive_use('apache2_modules_authz_core').
preference:positive_use('apache2_modules_authz_host').
preference:positive_use('apache2_modules_dir').
preference:positive_use('apache2_modules_mime').
preference:positive_use('apache2_modules_socache_shmcb').
preference:positive_use('apache2_modules_unixd').
preference:positive_use('apng').
preference:positive_use('avahi').
preference:positive_use('bzip2').
preference:positive_use('cairo').
preference:positive_use('calligra_features_karbon').
preference:positive_use('calligra_features_sheets').
preference:positive_use('calligra_features_words').
preference:positive_use('cli').
preference:positive_use('collectd_plugins_df').
preference:positive_use('collectd_plugins_interface').
preference:positive_use('collectd_plugins_irq').
preference:positive_use('collectd_plugins_load').
preference:positive_use('collectd_plugins_memory').
preference:positive_use('collectd_plugins_rrdtool').
preference:positive_use('collectd_plugins_swap').
preference:positive_use('collectd_plugins_syslog').
preference:positive_use('container').
preference:positive_use('cpu_flags_x86_aes').
preference:positive_use('cpu_flags_x86_avx').
preference:positive_use('cpu_flags_x86_avx2').
preference:positive_use('cpu_flags_x86_avx512bw').
preference:positive_use('cpu_flags_x86_avx512cd').
preference:positive_use('cpu_flags_x86_avx512dq').
preference:positive_use('cpu_flags_x86_avx512f').
preference:positive_use('cpu_flags_x86_avx512vl').
preference:positive_use('cpu_flags_x86_f16c').
preference:positive_use('cpu_flags_x86_fma3').
preference:positive_use('cpu_flags_x86_mmx').
preference:positive_use('cpu_flags_x86_mmxext').
preference:positive_use('cpu_flags_x86_pclmul').
preference:positive_use('cpu_flags_x86_popcnt').
preference:positive_use('cpu_flags_x86_sse').
preference:positive_use('cpu_flags_x86_sse2').
preference:positive_use('cpu_flags_x86_sse3').
preference:positive_use('cpu_flags_x86_sse4_1').
preference:positive_use('cpu_flags_x86_sse4_2').
preference:positive_use('cpu_flags_x86_ssse3').
preference:positive_use('crypt').
preference:positive_use('cvs').
preference:positive_use('cxx').
preference:positive_use('dbus').
preference:positive_use('directfb').
preference:positive_use('dri').
preference:positive_use('dts').
preference:positive_use('elibc_glibc').
preference:positive_use('elogind').
preference:positive_use('fbcondecor').
preference:positive_use('fontconfig').
preference:positive_use('fortran').
preference:positive_use('gdbm').
preference:positive_use('gif').
preference:positive_use('git').
preference:positive_use('glitz').
preference:positive_use('gmp').
preference:positive_use('gpg').
preference:positive_use('gpm').
preference:positive_use('http').
preference:positive_use('iconv').
preference:positive_use('icu').
preference:positive_use('imap').
preference:positive_use('input_devices_evdev').
preference:positive_use('input_devices_keyboard').
preference:positive_use('input_devices_mouse').
preference:positive_use('input_devices_vmmouse').
preference:positive_use('ipv6').
preference:positive_use('jpeg').
preference:positive_use('jpeg2k').
preference:positive_use('json').
preference:positive_use('kernel_linux').
preference:positive_use('libkms').
preference:positive_use('libtirpc').
preference:positive_use('md5sum').
preference:positive_use('mdnsresponder-compat').
preference:positive_use('messages').
preference:positive_use('mmx').
preference:positive_use('mmxext').
preference:positive_use('mp3').
preference:positive_use('ncurses').
preference:positive_use('nova').
preference:positive_use('npm').
preference:positive_use('nptl').
preference:positive_use('object').
preference:positive_use('opengl').
preference:positive_use('openmp').
preference:positive_use('openssl').
preference:positive_use('pam').
preference:positive_use('pcre').
preference:positive_use('pcre16').
preference:positive_use('pkcs11').
preference:positive_use('png').
preference:positive_use('policykit').
preference:positive_use('pop').
preference:positive_use('proxy').
preference:positive_use('python').
preference:positive_use('python_single_target_python3_7').
preference:positive_use('python_targets_python3_7').
preference:positive_use('qemu').
preference:positive_use('readline').
preference:positive_use('ruby_targets_ruby25').
preference:positive_use('seccomp').
preference:positive_use('sidebar').
preference:positive_use('smime').
preference:positive_use('smp').
preference:positive_use('smtp').
preference:positive_use('split-usr').
preference:positive_use('sqlite').
preference:positive_use('sse').
preference:positive_use('sse2').
preference:positive_use('sse3').
preference:positive_use('sse4').
preference:positive_use('sse4_2').
preference:positive_use('ssh').
preference:positive_use('ssl').
preference:positive_use('ssse3').
preference:positive_use('svg').
preference:positive_use('tcpd').
preference:positive_use('threads').
preference:positive_use('tiff').
preference:positive_use('truetype').
preference:positive_use('unicode').
preference:positive_use('userland_GNU').
preference:positive_use('video_cards_vesa').
preference:positive_use('video_cards_vga').
preference:positive_use('video_cards_vmware').
preference:positive_use('x264').
preference:positive_use('x265').
preference:positive_use('x86emu').
preference:positive_use('xa').
preference:positive_use('xattr').
preference:positive_use('xcb').
preference:positive_use('xkb').
preference:positive_use('xlib-xcb').
preference:positive_use('xvid').
preference:positive_use('zeroconf').
preference:positive_use('zlib').

preference:negative_use('test').
preference:negative_use('static-libs').


%! preference:use_expand_hidden(?Use)
%
% The printer does not print the expanding USE declared as hidden

preference:use_expand_hidden('abi_mips').
preference:use_expand_hidden('abi_ppc').
preference:use_expand_hidden('abi_riscv').
preference:use_expand_hidden('abi_s390').
preference:use_expand_hidden('abi_x86').
preference:use_expand_hidden('cpu_flags_arm').
preference:use_expand_hidden('cpu_flags_ppc').


%! preference:printing_style(?Setting)
%
% Fact which defines the printing style ('short', 'column' or 'fancy')

preference:printing_style('column').


%! preference:masked(?Repository://?Entry)
%
% Fact which masks a Repository entry

% The prover uses the dynamic 'proven:broken/1' to mark some entries as broken
preference:masked(Repository://Entry) :- prover:broken(Repository://Entry).

% The following packages have known broken dependencies in RDEPEND
preference:masked(Repository://Entry) :- preference:known_broken(Repository://Entry).



% run target fail
<<<<<<< HEAD
preference:masked(portage://'app-crypt/tpm2-tss-2.2.3-r1').
preference:masked(portage://'dev-vcs/mercurial-9999').
preference:masked(portage://'dev-java/xom-1.3.2').
=======
preference:masked(portage://'sci-libs/hdf5-1.10.5-r1').         % 2020-05-09
preference:masked(portage://'dev-vcs/mercurial-9999').          % 2020-05-09
preference:masked(portage://'dev-java/xom-1.3.2').              % 2020-05-09
preference:masked(portage://'dev-lang/scala-2.12.10').          % 2020-05-09
preference:masked(portage://'app-crypt/tpm2-tss-2.2.3-r2').     % 2020-05-09
preference:masked(portage://'app-crypt/tpm2-tss-2.2.3-r1').     % 2020-05-09

% time limit fail
preference:masked(portage://'kde-apps/kde-meta-20.04.0').       % 2020-05-09
preference:masked(portage://'kde-apps/kde-meta-19.12.3').       % 2020-05-09
preference:masked(portage://'kde-apps/kde-apps-meta-20.04.0').  % 2020-05-09
preference:masked(portage://'kde-apps/kde-apps-meta-19.12.3').  % 2020-05-09
preference:masked(portage://'dev-lang/mono-5.16.0.220').        % 2020-05-09
preference:masked(portage://'dev-lang/mono-5.20.1.19-r1').      % 2020-05-09
preference:masked(portage://'dev-lang/mono-5.14.0.177').        % 2020-05-09
preference:masked(portage://'dev-lang/mono-6.0.0.334').         % 2020-05-09
preference:masked(portage://'dev-lang/mono-5.18.1.0').          % 2020-05-09
preference:masked(portage://'dev-lang/mono-6.4.0.198').         % 2020-05-09
preference:masked(portage://'dev-dotnet/libgdiplus-2.10.9-r3'). % 2020-05-09
preference:masked(portage://'app-xemacs/edit-utils-2.44').      % 2020-05-09
preference:masked(portage://'app-xemacs/ediff-1.77').           % 2020-05-09
preference:masked(portage://'app-xemacs/dired-1.19').           % 2020-05-09
>>>>>>> 1119f2fe
<|MERGE_RESOLUTION|>--- conflicted
+++ resolved
@@ -267,11 +267,6 @@
 
 
 % run target fail
-<<<<<<< HEAD
-preference:masked(portage://'app-crypt/tpm2-tss-2.2.3-r1').
-preference:masked(portage://'dev-vcs/mercurial-9999').
-preference:masked(portage://'dev-java/xom-1.3.2').
-=======
 preference:masked(portage://'sci-libs/hdf5-1.10.5-r1').         % 2020-05-09
 preference:masked(portage://'dev-vcs/mercurial-9999').          % 2020-05-09
 preference:masked(portage://'dev-java/xom-1.3.2').              % 2020-05-09
@@ -293,5 +288,4 @@
 preference:masked(portage://'dev-dotnet/libgdiplus-2.10.9-r3'). % 2020-05-09
 preference:masked(portage://'app-xemacs/edit-utils-2.44').      % 2020-05-09
 preference:masked(portage://'app-xemacs/ediff-1.77').           % 2020-05-09
-preference:masked(portage://'app-xemacs/dired-1.19').           % 2020-05-09
->>>>>>> 1119f2fe
+preference:masked(portage://'app-xemacs/dired-1.19').           % 2020-05-09